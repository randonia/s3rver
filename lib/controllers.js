--- conflicted
+++ resolved
@@ -1,16 +1,5 @@
 "use strict";
 
-<<<<<<< HEAD
-const FileStore = require('./file-store');
-const templateBuilder = require('./xml-template-builder');
-const concat = require('concat-stream');
-const xml2js = require('xml2js');
-const async = require('async');
-const path = require('path');
-const ReadableStream = require('stream').Readable;
-const crypto = require('crypto');
-const url = require('url');
-=======
 const FileStore = require("./file-store");
 const templateBuilder = require("./xml-template-builder");
 const concat = require("concat-stream");
@@ -20,7 +9,6 @@
 const ReadableStream = require("stream").Readable;
 const crypto = require("crypto");
 const url = require("url");
->>>>>>> f37487db
 const S3Event = require('./models/s3-event');
 
 
