'use strict';

<<<<<<< HEAD
var FileStore = require('./file-store');
var templateBuilder = require('./xml-template-builder');
var concat = require('concat-stream');
var xml2js = require('xml2js');
var async = require('async');
var path = require('path');
var ReadableStream = require('stream').Readable;
var crypto = require('crypto');
var url = require('url');
var S3Event = require('./models/s3-event');
=======
const FileStore = require('./file-store');
const templateBuilder = require('./xml-template-builder');
const concat = require('concat-stream');
const xml2js = require('xml2js');
const async = require('async');
const path = require('path');
const ReadableStream = require('stream').Readable;
const crypto = require('crypto');
const url = require('url');
>>>>>>> 6204f480

module.exports = function (rootDirectory, logger, indexDocument, errorDocument) {
  const fileStore = new FileStore(rootDirectory);

  const buildXmlResponse = function (res, status, template) {
    res.header('Content-Type', 'application/xml');
    res.status(status);
    return res.send(template);
  };

  const buildResponse = function (req, res, status, object, data) {
    res.header('Access-Control-Allow-Origin', '*');
    res.header('Etag', '"' + object.md5 + '"');
    res.header('Last-Modified', new Date(object.modifiedDate).toUTCString());
    res.setHeader('Content-Type', object.contentType);

    if (object.contentEncoding)
      res.header('Content-Encoding', object.contentEncoding);

    if (object.contentDisposition)
      res.header('Content-Disposition', object.contentDisposition);

    if (data.range) {
      var end = Math.min(data.range.end || Infinity, object.size - 1);
      res.header('Content-Range', 'bytes ' + data.range.start + '-' + end + '/' + object.size);
      res.header('Accept-Ranges', 'bytes');
      res.header('Content-Length', end - data.range.start + 1);
    }
    else {
      res.header('Content-Length', object.size);
    }

    if (object.customMetaData.length > 0) {
      object.customMetaData.forEach(function (metaData) {
        res.header(metaData.key, metaData.value);
      });
    }
    res.status(status);
    if (req.method === 'HEAD') {
      return res.end();
    }
    return data.pipe(res);
  };

<<<<<<< HEAD
  var triggerS3Event = function (req, res, eventData) {
    res.app.s3Event.next(new S3Event(eventData, req.headers))
  }

  var errorResponse = function (req, res, keyName) {
=======
  const errorResponse = function (req, res, keyName) {
>>>>>>> 6204f480
    logger.error('Object "%s" in bucket "%s" does not exist', keyName, req.bucket.name);

    if (indexDocument) {
      if (errorDocument) {
        fileStore.getObject(req.bucket, errorDocument, function (err, object, data) {
          if (err) {
            console.error('Custom Error Document not found: ' + errorDocument);
            return notFoundResponse(req, res);
          }
          else {
            return buildResponse(req, res, 404, object, data);
          }
        });
      }
      else {
        return notFoundResponse(req, res);
      }
    }
    else {
      const template = templateBuilder.buildKeyNotFound(keyName);
      return buildXmlResponse(res, 404, template);
    }
  };


  const notFoundResponse = function (req, res) {
    const ErrorDoc = '<!DOCTYPE html>\n<html><head><title>404 - Resource Not Found</title></head><body><h1>404 - Resource Not Found</h1></body></html>';
    const stream = new ReadableStream();
    stream.push(ErrorDoc);
    stream.push(null);

    return buildResponse(req, res, 404, {
      modifiedDate: new Date(),
      contentType: 'text/html',
      customMetaData: [],
      size: ErrorDoc.length
    }, stream);
  };

  const deleteObjects = function (req, res) {
    xml2js.parseString(req.body, function (err, parsedBody) {
      const keys = parsedBody.Delete.Object.map(function (o) {
        return o.Key[0];
      });
      async.each(keys, function (key, cb) {
        fileStore.getObjectExists(req.bucket, key, function (err) {
          if (err) {
            return cb();
          }
          fileStore.deleteObject(req.bucket, key, function (err) {
            if (err) {
              logger.error('Could not delete object "%s"', key, err);
              const template = templateBuilder.buildError('InternalError',
                'We encountered an internal error. Please try again.');
              cb(err);
              return buildXmlResponse(res, 500, template);
            }
            logger.info('Deleted object "%s" in bucket "%s"', key, req.bucket.name);
            cb();
          });
        });
      }, function (err) {
        if (err) return;
        const template = templateBuilder.buildObjectsDeleted(keys);
        return buildXmlResponse(res, 200, template);
      });
    });
  };

  const handleCopyObject = function (key, req, res) {
    let template;
    let copy = req.headers['x-amz-copy-source'];
    copy = copy.charAt(0) === '/' ? copy : '/' + copy;
<<<<<<< HEAD
    var srcObjectParams = copy.split('/'),
      srcBucket = srcObjectParams[1],
      srcObject = srcObjectParams.slice(2).join('/');
=======
    const srcObjectParams = copy.split('/'), srcBucket = srcObjectParams[1], srcObject = srcObjectParams.slice(2).join('/');
>>>>>>> 6204f480
    fileStore.getBucket(srcBucket, function (err, bucket) {
      if (err) {
        logger.error('No bucket found for "%s"', srcBucket);
        template = templateBuilder.buildBucketNotFound(srcBucket);
        return buildXmlResponse(res, 404, template);
      }
      fileStore.getObject(bucket, srcObject, function (err) {
        if (err) {
          logger.error('Object "%s" in bucket "%s" does not exist', srcObject, bucket.name);
          template = templateBuilder.buildKeyNotFound(srcObject);
          return buildXmlResponse(res, 404, template);
        }

        const replaceMetadata = req.headers['x-amz-metadata-directive'] === 'REPLACE';
        fileStore.copyObject({
          request: req,
          srcKey: srcObject,
          srcBucket: bucket,
          destBucket: req.bucket,
          destKey: key,
          replaceMetadata: replaceMetadata

        }, function (err, object) {
          if (err) {
            logger.error('Error copying object "%s" from bucket "%s" into bucket "%s" with key of "%s"',
              srcObject, bucket.name, req.bucket.name, key);
            template = templateBuilder.buildError('InternalError',
              'We encountered an internal error. Please try again.');
            return buildXmlResponse(res, 500, template);
          }

          logger.info('Copied object "%s" from bucket "%s"  into bucket "%s" with key of "%s"',
            srcObject, bucket.name, req.bucket.name, key);
          triggerS3Event(req, res, { bucket: req.bucket.name, eventType: 'Copy', S3Item: object });
          template = templateBuilder.buildCopyObject(object);
          return buildXmlResponse(res, 200, template);
        });
      });
    });
  };

  const putObjectMultipart = function (req, res) {
    const partKey = req.query.uploadId + '_' + req.query.partNumber;
    if (req.headers['x-amz-copy-source']) {
      handleCopyObject(partKey, req, res);
    } else {
      fileStore.putObject(req.bucket, partKey, req, function (err, key) {
        if (err) {
          logger.error('Error uploading object "%s" to bucket "%s"',
            partKey, req.bucket.name, err);
          const template = templateBuilder.buildError('InternalError',
            'We encountered an internal error. Please try again.');
          return buildXmlResponse(res, 500, template);
        }
        logger.info('Stored object "%s" in bucket "%s" successfully', partKey, req.bucket.name);
        res.header('ETag', '"' + key.md5 + '"');
        return res.status(200).end();
      });
    }
  };

  /**
   * The following methods correspond the S3 api. For more information visit:
   * http://docs.aws.amazon.com/AWSJavaScriptSDK/latest/AWS/S3.html
   */
  return {
    /**
     * Middleware to check if a bucket exists
     */
    bucketExists: function (req, res, next) {
      const bucketName = req.params.bucket;
      fileStore.getBucket(bucketName, function (err, bucket) {
        if (err) {
          logger.error('No bucket found for "%s"', bucketName);
          const template = templateBuilder.buildBucketNotFound(bucketName);
          return buildXmlResponse(res, 404, template);
        }
        req.bucket = bucket;
        return next();
      });
    },
    getBuckets: function (req, res) {
      const buckets = fileStore.getBuckets();
      logger.info('Fetched %d buckets', buckets.length);
      const template = templateBuilder.buildBuckets(buckets);
      return buildXmlResponse(res, 200, template);
    },
    getBucket: function (req, res) {

      const options = {
        bucketName: req.bucket.name || null,
        marker: req.query.marker || null,
        prefix: req.query.prefix || null,
        maxKeys: parseInt(req.query['max-keys']) || 1000,
        delimiter: req.query.delimiter || null
      };

      if (indexDocument) {
        fileStore.getObject(req.bucket, indexDocument, function (err, object, data) {
          if (err) {
            return errorResponse(req, res, indexDocument);
          }
          else {
            logger.info('Serving Page: %s', object.key);
            return buildResponse(req, res, 200, object, data);
          }
        });
      }
      else {
        logger.info('Fetched bucket "%s" with options %s', req.bucket.name, options);
        fileStore.getObjects(req.bucket, options, function (err, results) {
          logger.info('Found %d objects for bucket "%s"', results.objects.length, req.bucket.name);
          const template = templateBuilder.buildBucketQuery(options, results);
          return buildXmlResponse(res, 200, template);
        });
      }
    },
    putBucket: function (req, res) {
      const bucketName = req.params.bucket;
      let template;
      /**
       * Derived from http://docs.aws.amazon.com/AmazonS3/latest/dev/BucketRestrictions.html
       */
      if ((/^[a-z0-9]+(.?[-a-z0-9]+)*$/.test(bucketName) === false)) {
        template = templateBuilder.buildError('InvalidBucketName',
          'Bucket names can contain lowercase letters, numbers, and hyphens. ' +
          'Each label must start and end with a lowercase letter or a number.');
        logger.error('Error creating bucket "%s" because the name is invalid', bucketName);
        return buildXmlResponse(res, 400, template);
      }
      if (bucketName.length < 3 || bucketName.length > 63) {
        logger.error('Error creating bucket "%s" because the name is invalid', bucketName);
        template = templateBuilder.buildError('InvalidBucketName',
          'The bucket name must be between 3 and 63 characters.');
        return buildXmlResponse(res, 400, template);
      }
      fileStore.getBucket(bucketName, function (err, bucket) {
        if (bucket) {
          logger.error('Error creating bucket. Bucket "%s" already exists', bucketName);
          const template = templateBuilder.buildError('BucketAlreadyExists',
            'The requested bucket already exists');
          return buildXmlResponse(res, 409, template);
        }
        fileStore.putBucket(bucketName, function (err) {
          if (err) {
            logger.error('Error creating bucket "%s"', err);
            const template = templateBuilder.buildError('InternalError',
              'We encountered an internal error. Please try again.');
            return buildXmlResponse(res, 500, template);
          }
          logger.info('Created new bucket "%s" successfully', bucketName);
          res.header('Location', '/' + bucketName);
          return res.status(200).send();
        });
      });
    },
    deleteBucket: function (req, res) {
      fileStore.deleteBucket(req.bucket, function (err) {
        if (err) {
          const template = templateBuilder.buildBucketNotEmpty(req.bucket.name);
          return buildXmlResponse(res, 409, template);
        }
        return res.status(204).end();
      });
    },
    getObject: function (req, res) {
      let keyName = req.params.key;
      const acl = req.query.acl;
      if (acl !== undefined) {
        const template = templateBuilder.buildAcl();
        return buildXmlResponse(res, 200, template);
      }
      fileStore.getObject(req.bucket, keyName, req.headers.range, function (err, object, data) {
        if (err) {

          if (indexDocument) {
            keyName = path.join(keyName, indexDocument);
            return fileStore.getObject(req.bucket, keyName, function (err, object, data) {
              if (err) {
                return errorResponse(req, res, keyName);
              }
              else {
                return buildResponse(req, res, 200, object, data);
              }
            });
          }
          else {
            return errorResponse(req, res, keyName);
          }
        }

        const noneMatch = req.headers['if-none-match'];
        if (noneMatch && (noneMatch === '"' + object.md5 + '"' || noneMatch === '*')) {
          return res.status(304).end();
        }
        const modifiedSince = req.headers['if-modified-since'];
        if (modifiedSince) {
          const time = new Date(modifiedSince);
          const modifiedDate = new Date(object.modifiedDate);
          if (time >= modifiedDate) {
            return res.status(304).end();
          }
        }

        return buildResponse(req, res, req.headers.range ? 206 : 200, object, data);
      });
    },
    putObject: function (req, res) {
      if (req.query.uploadId) {
        return putObjectMultipart(req, res);
      }

      if (req.headers['x-amz-copy-source']) {
        return handleCopyObject(req.params.key, req, res);
      } else {
        fileStore.putObject(req.bucket, req.params.key, req, function (err, key) {
          if (err) {
            logger.error('Error uploading object "%s" to bucket "%s"',
              req.params.key, req.bucket.name, err);
            const template = templateBuilder.buildError('InternalError',
              'We encountered an internal error. Please try again.');
            return buildXmlResponse(res, 500, template);
          }
          logger.info('Stored object "%s" in bucket "%s" successfully', req.params.key, req.bucket.name);
          triggerS3Event(req, res, { bucket: req.bucket.name, eventType: 'Put', S3Item: key });
          res.header('ETag', '"' + key.md5 + '"');
          return res.status(200).end();
        });
      }
    },
    postObject: function (req, res) {
      if (req.query.uploads !== undefined) {
        var uploadId = crypto.randomBytes(16).toString('hex');
        return buildXmlResponse(res, 200, templateBuilder.buildInitiateMultipartUploadResult(req.bucket.name, req.params.key, uploadId));
      } else {
        let completeMultipartUploadXml = '';

        req.on('data', function (data) {
          completeMultipartUploadXml += data.toString('utf8');
        });

        req.on('end', function () {
          xml2js.parseString(completeMultipartUploadXml, function (err, result) {
            if (err) {
              logger.error('Error completing multipart upload "%s" for object "%s" in bucket "%s"',
                req.query.uploadId, req.params.key, req.bucket.name, err);
              const template = templateBuilder.buildError('XMLParseError', err.message);
              return buildXmlResponse(res, 400, template);
            }

            const parts = result.CompleteMultipartUpload.Part.map(function (part) {
              return {
                number: part.PartNumber[0],
                etag: part.ETag[0].replace('"', '')
              };
            });

            fileStore.combineObjectParts(req.bucket, req.params.key, req.query.uploadId, parts, req, function (err, key) {
              if (err) {
                logger.error('Error uploading object "%s" to bucket "%s"',
                  req.params.key, req.bucket.name, err);
                const template = templateBuilder.buildError('InternalError',
                  'We encountered an internal error. Please try again.');
                return buildXmlResponse(res, 500, template);
              }

              logger.info('Stored object "%s" in bucket "%s" successfully', req.params.key, req.bucket.name);
<<<<<<< HEAD
              var location = req.protocol + '://' + req.get('Host') + url.parse(req.originalUrl).pathname;
              triggerS3Event(req, res, { bucket: req.bucket.name, eventType: 'Post', S3Item: key });
=======
              const location = req.protocol + '://' + req.get('Host') + url.parse(req.originalUrl).pathname;
>>>>>>> 6204f480
              return buildXmlResponse(res, 200,
                templateBuilder.buildCompleteMultipartUploadResult(req.bucket.name, req.params.key, location, key)
              );
            });
          });
        });
      }
    },
    deleteObject: function (req, res) {
      const key = req.params.key;
      fileStore.getObjectExists(req.bucket, key, function (err) {
        if (err) {
          return res.status(204).end();
        }
        fileStore.deleteObject(req.bucket, key, function (err) {
          if (err) {
            logger.error('Could not delete object "%s"', key, err);
            const template = templateBuilder.buildError('InternalError',
              'We encountered an internal error. Please try again.');
            return buildXmlResponse(res, 500, template);
          }
          logger.info('Deleted object "%s" in bucket "%s"', key, req.bucket.name);
          triggerS3Event(req, res, { bucket: req.bucket.name, eventType: 'Delete', S3Item: { key: key } });
          return res.status(204).end();
        });
      });
    },
    genericPost: function (req, res) {
      if (req.query.delete !== undefined)
        req.pipe(concat(function (data) {
          req.body = data;
          deleteObjects(req, res);
        }));
      else
        notFoundResponse(req, res);
    }
  };
};<|MERGE_RESOLUTION|>--- conflicted
+++ resolved
@@ -1,17 +1,5 @@
 'use strict';
 
-<<<<<<< HEAD
-var FileStore = require('./file-store');
-var templateBuilder = require('./xml-template-builder');
-var concat = require('concat-stream');
-var xml2js = require('xml2js');
-var async = require('async');
-var path = require('path');
-var ReadableStream = require('stream').Readable;
-var crypto = require('crypto');
-var url = require('url');
-var S3Event = require('./models/s3-event');
-=======
 const FileStore = require('./file-store');
 const templateBuilder = require('./xml-template-builder');
 const concat = require('concat-stream');
@@ -21,7 +9,8 @@
 const ReadableStream = require('stream').Readable;
 const crypto = require('crypto');
 const url = require('url');
->>>>>>> 6204f480
+var S3Event = require('./models/s3-event');
+
 
 module.exports = function (rootDirectory, logger, indexDocument, errorDocument) {
   const fileStore = new FileStore(rootDirectory);
@@ -66,15 +55,11 @@
     return data.pipe(res);
   };
 
-<<<<<<< HEAD
-  var triggerS3Event = function (req, res, eventData) {
+  const triggerS3Event = function (req, res, eventData) {
     res.app.s3Event.next(new S3Event(eventData, req.headers))
   }
 
-  var errorResponse = function (req, res, keyName) {
-=======
   const errorResponse = function (req, res, keyName) {
->>>>>>> 6204f480
     logger.error('Object "%s" in bucket "%s" does not exist', keyName, req.bucket.name);
 
     if (indexDocument) {
@@ -148,13 +133,7 @@
     let template;
     let copy = req.headers['x-amz-copy-source'];
     copy = copy.charAt(0) === '/' ? copy : '/' + copy;
-<<<<<<< HEAD
-    var srcObjectParams = copy.split('/'),
-      srcBucket = srcObjectParams[1],
-      srcObject = srcObjectParams.slice(2).join('/');
-=======
     const srcObjectParams = copy.split('/'), srcBucket = srcObjectParams[1], srcObject = srcObjectParams.slice(2).join('/');
->>>>>>> 6204f480
     fileStore.getBucket(srcBucket, function (err, bucket) {
       if (err) {
         logger.error('No bucket found for "%s"', srcBucket);
@@ -422,12 +401,8 @@
               }
 
               logger.info('Stored object "%s" in bucket "%s" successfully', req.params.key, req.bucket.name);
-<<<<<<< HEAD
-              var location = req.protocol + '://' + req.get('Host') + url.parse(req.originalUrl).pathname;
+              const location = req.protocol + '://' + req.get('Host') + url.parse(req.originalUrl).pathname;
               triggerS3Event(req, res, { bucket: req.bucket.name, eventType: 'Post', S3Item: key });
-=======
-              const location = req.protocol + '://' + req.get('Host') + url.parse(req.originalUrl).pathname;
->>>>>>> 6204f480
               return buildXmlResponse(res, 200,
                 templateBuilder.buildCompleteMultipartUploadResult(req.bucket.name, req.params.key, location, key)
               );
